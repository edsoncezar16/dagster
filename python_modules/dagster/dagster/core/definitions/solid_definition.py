from typing import (
    TYPE_CHECKING,
    AbstractSet,
    Any,
    Callable,
    Iterator,
    List,
    Mapping,
    Optional,
    Sequence,
    Tuple,
    TypeVar,
    Union,
    cast,
)

import dagster._check as check
from dagster.config.config_schema import UserConfigSchema
from dagster.core.definitions.dependency import NodeHandle
from dagster.core.definitions.policy import RetryPolicy
from dagster.core.errors import DagsterInvalidDefinitionError, DagsterInvalidInvocationError
from dagster.core.types.dagster_type import DagsterType, DagsterTypeKind
from dagster.utils.backcompat import experimental_arg_warning

from ..decorator_utils import get_function_params
from .config import ConfigMapping
from .definition_config_schema import (
    IDefinitionConfigSchema,
    convert_user_facing_definition_config_schema,
)
from .dependency import IDependencyDefinition, NodeHandle, NodeInvocation
from .graph_definition import GraphDefinition
from .input import InputDefinition, InputMapping
from .node_definition import NodeDefinition
from .output import OutputDefinition, OutputMapping
from .resource_requirement import (
    InputManagerRequirement,
    OutputManagerRequirement,
    ResourceRequirement,
    SolidDefinitionResourceRequirement,
)
from .solid_invocation import solid_invocation_result
from .utils import DEFAULT_IO_MANAGER_KEY

if TYPE_CHECKING:
    from .asset_layer import AssetLayer
    from .decorators.solid_decorator import DecoratedSolidFunction


class SolidDefinition(NodeDefinition):
    """
    The definition of a Solid that performs a user-defined computation.

    For more details on what a solid is, refer to the
    `Solid Overview <../../overview/solids-pipelines/solids>`_ .

    End users should prefer the :func:`@solid <solid>` and :func:`@lambda_solid <lambda_solid>`
    decorators. SolidDefinition is generally intended to be used by framework authors.

    Args:
        name (str): Name of the solid. Must be unique within any :py:class:`PipelineDefinition`
            using the solid.
        input_defs (List[InputDefinition]): Inputs of the solid.
        compute_fn (Callable): The core of the solid, the function that does the actual
            computation. The signature of this function is determined by ``input_defs``, and
            optionally, an injected first argument, ``context``, a collection of information provided
            by the system.

            This function will be coerced into a generator or an async generator, which must yield
            one :py:class:`Output` for each of the solid's ``output_defs``, and additionally may
            yield other types of Dagster events, including :py:class:`Materialization` and
            :py:class:`ExpectationResult`.
        output_defs (List[OutputDefinition]): Outputs of the solid.
        config_schema (Optional[ConfigSchema): The schema for the config. If set, Dagster will check
            that config provided for the solid matches this schema and fail if it does not. If not
            set, Dagster will accept any config provided for the solid.
        description (Optional[str]): Human-readable description of the solid.
        tags (Optional[Dict[str, Any]]): Arbitrary metadata for the solid. Frameworks may
            expect and require certain metadata to be attached to a solid. Users should generally
            not set metadata directly. Values that are not strings will be json encoded and must meet
            the criteria that `json.loads(json.dumps(value)) == value`.
        required_resource_keys (Optional[Set[str]]): Set of resources handles required by this
            solid.
        version (Optional[str]): (Experimental) The version of the solid's compute_fn. Two solids should have
            the same version if and only if they deterministically produce the same outputs when
            provided the same inputs.
        retry_policy (Optional[RetryPolicy]): The retry policy for this solid.


    Examples:
        .. code-block:: python

            def _add_one(_context, inputs):
                yield Output(inputs["num"] + 1)

            SolidDefinition(
                name="add_one",
                input_defs=[InputDefinition("num", Int)],
                output_defs=[OutputDefinition(Int)], # default name ("result")
                compute_fn=_add_one,
            )
    """

    _compute_fn: Union[Callable[..., Any], "DecoratedSolidFunction"]
    _config_schema: IDefinitionConfigSchema
    _required_resource_keys: AbstractSet[str]
    _version: Optional[str]
    _retry_policy: Optional[RetryPolicy]

    def __init__(
        self,
        name: str,
        input_defs: Sequence[InputDefinition],
        compute_fn: Union[Callable[..., Any], "DecoratedSolidFunction"],
        output_defs: Sequence[OutputDefinition],
        config_schema: Optional[Union[UserConfigSchema, IDefinitionConfigSchema]] = None,
        description: Optional[str] = None,
        tags: Optional[Mapping[str, str]] = None,
        required_resource_keys: Optional[AbstractSet[str]] = None,
        version: Optional[str] = None,
        retry_policy: Optional[RetryPolicy] = None,
    ):
        from .decorators.solid_decorator import DecoratedSolidFunction

        if isinstance(compute_fn, DecoratedSolidFunction):
            self._compute_fn = compute_fn
        else:
            self._compute_fn = check.callable_param(compute_fn, "compute_fn")
        self._config_schema = convert_user_facing_definition_config_schema(config_schema)
        self._required_resource_keys = frozenset(
            check.opt_set_param(required_resource_keys, "required_resource_keys", of_type=str)
        )
        self._version = check.opt_str_param(version, "version")
        if version:
            experimental_arg_warning("version", "SolidDefinition.__init__")
        self._retry_policy = check.opt_inst_param(retry_policy, "retry_policy", RetryPolicy)

        positional_inputs = (
            self._compute_fn.positional_inputs()
            if isinstance(self._compute_fn, DecoratedSolidFunction)
            else None
        )

        super(SolidDefinition, self).__init__(
            name=name,
            input_defs=check.list_param(input_defs, "input_defs", InputDefinition),
            output_defs=check.list_param(output_defs, "output_defs", OutputDefinition),
            description=description,
            tags=check.opt_dict_param(tags, "tags", key_type=str),
            positional_inputs=positional_inputs,
        )

    def __call__(self, *args, **kwargs) -> Any:
        from ..execution.context.invocation import UnboundSolidExecutionContext
        from .composition import is_in_composition
        from .decorators.solid_decorator import DecoratedSolidFunction

        if is_in_composition():
            return super(SolidDefinition, self).__call__(*args, **kwargs)
        else:
            node_label = self.node_type_str  # string "solid" for solids, "op" for ops

            if not isinstance(self.compute_fn, DecoratedSolidFunction):
                raise DagsterInvalidInvocationError(
                    f"Attemped to invoke {node_label} that was not constructed using the `@{node_label}` "
                    f"decorator. Only {node_label}s constructed using the `@{node_label}` decorator can be "
                    "directly invoked."
                )
            if self.compute_fn.has_context_arg():
                if len(args) + len(kwargs) == 0:
                    raise DagsterInvalidInvocationError(
                        f"Compute function of {node_label} '{self.name}' has context argument, but no context "
                        "was provided when invoking."
                    )
                if len(args) > 0:
                    if args[0] is not None and not isinstance(
                        args[0], UnboundSolidExecutionContext
                    ):
                        raise DagsterInvalidInvocationError(
                            f"Compute function of {node_label} '{self.name}' has context argument, "
                            "but no context was provided when invoking."
                        )
                    context = args[0]
                    return solid_invocation_result(self, context, *args[1:], **kwargs)
                # Context argument is provided under kwargs
                else:
                    context_param_name = get_function_params(self.compute_fn.decorated_fn)[0].name
                    if context_param_name not in kwargs:
                        raise DagsterInvalidInvocationError(
                            f"Compute function of {node_label} '{self.name}' has context argument "
                            f"'{context_param_name}', but no value for '{context_param_name}' was "
                            f"found when invoking. Provided kwargs: {kwargs}"
                        )
                    context = kwargs[context_param_name]
                    kwargs_sans_context = {
                        kwarg: val
                        for kwarg, val in kwargs.items()
                        if not kwarg == context_param_name
                    }
                    return solid_invocation_result(self, context, *args, **kwargs_sans_context)

            else:
                if len(args) > 0 and isinstance(args[0], UnboundSolidExecutionContext):
                    raise DagsterInvalidInvocationError(
                        f"Compute function of {node_label} '{self.name}' has no context argument, but "
                        "context was provided when invoking."
                    )
                return solid_invocation_result(self, None, *args, **kwargs)

    @property
    def node_type_str(self) -> str:
        return "solid"

    @property
    def is_graph_job_op_node(self) -> bool:
        return False

    @property
    def compute_fn(self) -> Union[Callable[..., Any], "DecoratedSolidFunction"]:
        return self._compute_fn

    def is_from_decorator(self) -> bool:
        from .decorators.solid_decorator import DecoratedSolidFunction

        return isinstance(self._compute_fn, DecoratedSolidFunction)

    def get_output_annotation(self) -> Any:
        if not self.is_from_decorator():
            raise DagsterInvalidInvocationError(
                f"Attempted to get output annotation for {self.node_type_str} '{self.name}', "
                "which was not constructed from a decorated function."
            )
        return cast("DecoratedSolidFunction", self.compute_fn).get_output_annotation()

    @property
    def config_schema(self) -> IDefinitionConfigSchema:
        return self._config_schema

    @property
    def required_resource_keys(self) -> AbstractSet[str]:
        return frozenset(self._required_resource_keys)

    @property
    def version(self) -> Optional[str]:
        return self._version

    def all_dagster_types(self) -> Iterator[DagsterType]:
        yield from self.all_input_output_types()

    def iterate_node_defs(self) -> Iterator[NodeDefinition]:
        yield self

    def iterate_solid_defs(self) -> Iterator["SolidDefinition"]:
        yield self

    T_Handle = TypeVar("T_Handle", bound=Optional[NodeHandle])

    def resolve_output_to_origin(
        self, output_name: str, handle: T_Handle
    ) -> Tuple[OutputDefinition, T_Handle]:
        return self.output_def_named(output_name), handle

    def get_inputs_must_be_resolved_top_level(
        self, asset_layer: "AssetLayer", handle: Optional[NodeHandle] = None
    ) -> List[InputDefinition]:
        handle = cast(NodeHandle, check.inst_param(handle, "handle", NodeHandle))
        unresolveable_input_defs = []
        for input_def in self.input_defs:
            if (
                not input_def.dagster_type.loader
                and not input_def.dagster_type.kind == DagsterTypeKind.NOTHING
                and not input_def.input_manager_key
                and not input_def.has_default_value
            ):
                input_asset_key = asset_layer.asset_key_for_input(handle, input_def.name)
                # If input_asset_key is present, this input can be resolved
                # by a source asset, so input does not need to be resolved
                # at the top level.
                if input_asset_key:
                    continue
                unresolveable_input_defs.append(input_def)
        return unresolveable_input_defs

    def input_has_default(self, input_name: str) -> bool:
        return self.input_def_named(input_name).has_default_value

    def default_value_for_input(self, input_name: str) -> InputDefinition:
        return self.input_def_named(input_name).default_value

    def input_supports_dynamic_output_dep(self, input_name: str) -> bool:
        return True

    def copy_for_configured(
        self,
        name: str,
        description: Optional[str],
        config_schema: IDefinitionConfigSchema,
        config_or_config_fn: Any,
    ) -> "SolidDefinition":
        return SolidDefinition(
            name=name,
            input_defs=self.input_defs,
            compute_fn=self.compute_fn,
            output_defs=self.output_defs,
            config_schema=config_schema,
            description=description or self.description,
            tags=self.tags,
            required_resource_keys=self.required_resource_keys,
            version=self.version,
            retry_policy=self.retry_policy,
        )

    @property
    def retry_policy(self) -> Optional[RetryPolicy]:
        return self._retry_policy

    def get_resource_requirements(
        self,
        outer_context: Optional[object] = None,
    ) -> Iterator[ResourceRequirement]:
        # Outer requiree in this context is the outer-calling node handle. If not provided, then just use the solid name.
        outer_context = cast(Optional[Tuple[NodeHandle, Optional["AssetLayer"]]], outer_context)
        if not outer_context:
            handle = None
            asset_layer = None
        else:
            handle, asset_layer = outer_context
        node_description = f"{self.node_type_str} '{handle or self.name}'"
        for resource_key in sorted(list(self.required_resource_keys)):
            yield SolidDefinitionResourceRequirement(
                key=resource_key, node_description=node_description
            )
        for input_def in self.input_defs:
            if input_def.input_manager_key:
                yield InputManagerRequirement(
                    key=input_def.input_manager_key,
                    node_description=node_description,
                    input_name=input_def.name,
                )
            elif asset_layer and handle:
                input_asset_key = asset_layer.asset_key_for_input(handle, input_def.name)
                if input_asset_key:
                    io_manager_key = asset_layer.io_manager_key_for_asset(input_asset_key)
                    yield InputManagerRequirement(
                        key=io_manager_key,
                        node_description=node_description,
                        input_name=input_def.name,
                    )

        for output_def in self.output_defs:
            yield OutputManagerRequirement(
                key=output_def.io_manager_key,
                node_description=node_description,
                output_name=output_def.name,
            )


class CompositeSolidDefinition(GraphDefinition):
    """The core unit of composition and abstraction, composite solids allow you to
    define a solid from a graph of solids.

    In the same way you would refactor a block of code in to a function to deduplicate, organize,
    or manage complexity - you can refactor solids in a pipeline in to a composite solid.

    Args:
        name (str): The name of this composite solid. Must be unique within any
            :py:class:`PipelineDefinition` using the solid.
        solid_defs (List[Union[SolidDefinition, CompositeSolidDefinition]]): The set of solid
            definitions used in this composite solid. Composites may be arbitrarily nested.
        input_mappings (Optional[List[InputMapping]]): Define the inputs to the composite solid,
            and how they map to the inputs of its constituent solids.
        output_mappings (Optional[List[OutputMapping]]): Define the outputs of the composite solid,
            and how they map from the outputs of its constituent solids.
        config_mapping (Optional[ConfigMapping]): By specifying a config mapping, you can override
            the configuration for the child solids contained within this composite solid. Config
            mappings require both a configuration field to be specified, which is exposed as the
            configuration for the composite solid, and a configuration mapping function, which
            is called to map the configuration of the composite solid into the configuration that
            is applied to any child solids.
        dependencies (Optional[Mapping[Union[str, NodeInvocation], Mapping[str, DependencyDefinition]]]):
            A structure that declares where each solid gets its inputs. The keys at the top
            level dict are either string names of solids or NodeInvocations. The values
            are dicts that map input names to DependencyDefinitions.
        description (Optional[str]): Human readable description of this composite solid.
        tags (Optional[Mapping[str, Any]]): Arbitrary metadata for the solid. Frameworks may
            expect and require certain metadata to be attached to a solid. Users should generally
            not set metadata directly. Values that are not strings will be json encoded and must meet
            the criteria that `json.loads(json.dumps(value)) == value`.
            may expect and require certain metadata to be attached to a solid.
        positional_inputs (Optional[List[str]]): The positional order of the inputs if it
            differs from the order of the input mappings

    Examples:

        .. code-block:: python

            @lambda_solid
            def add_one(num: int) -> int:
                return num + 1

            add_two = CompositeSolidDefinition(
                'add_two',
                solid_defs=[add_one],
                dependencies={
                    NodeInvocation('add_one', 'adder_1'): {},
                    NodeInvocation('add_one', 'adder_2'): {'num': DependencyDefinition('adder_1')},
                },
                input_mappings=[InputDefinition('num', Int).mapping_to('adder_1', 'num')],
                output_mappings=[OutputDefinition(Int).mapping_from('adder_2')],
            )
    """

    def __init__(
        self,
        name: str,
        solid_defs: Sequence[NodeDefinition],
        input_mappings: Optional[Sequence[InputMapping]] = None,
        output_mappings: Optional[Sequence[OutputMapping]] = None,
        config_mapping: Optional[ConfigMapping] = None,
        dependencies: Optional[
            Mapping[Union[str, NodeInvocation], Mapping[str, IDependencyDefinition]]
        ] = None,
        description: Optional[str] = None,
        tags: Optional[Mapping[str, str]] = None,
        positional_inputs: Optional[Sequence[str]] = None,
    ):
        _check_io_managers_on_composite_solid(name, input_mappings, output_mappings)

        super(CompositeSolidDefinition, self).__init__(
            name=name,
            description=description,
            node_defs=solid_defs,
            dependencies=dependencies,
            tags=tags,
            positional_inputs=positional_inputs,
            input_mappings=input_mappings,
            output_mappings=output_mappings,
            config=config_mapping,
        )

    def all_dagster_types(self) -> Iterator[DagsterType]:
        yield from self.all_input_output_types()

        for node_def in self._node_defs:
            yield from node_def.all_dagster_types()

    def copy_for_configured(
        self,
        name: str,
        description: Optional[str],
        config_schema: IDefinitionConfigSchema,
        config_or_config_fn: Any,
    ) -> "CompositeSolidDefinition":
        config_mapping = self._config_mapping
        if config_mapping is None:
            raise DagsterInvalidDefinitionError(
                "Only composite solids utilizing config mapping can be pre-configured. The "
                'composite solid "{graph_name}" does not have a config mapping, and thus has '
                "nothing to be configured.".format(graph_name=self.name)
            )

        return CompositeSolidDefinition(
            name=name,
            solid_defs=self._node_defs,
            input_mappings=self.input_mappings,
            output_mappings=self.output_mappings,
            config_mapping=ConfigMapping(
                config_mapping.config_fn,
                config_schema=config_schema,
                receive_processed_config_values=config_mapping.receive_processed_config_values,
            ),
            dependencies=self.dependencies,
            description=description or self.description,
            tags=self.tags,
            positional_inputs=self.positional_inputs,
        )

    @property
    def node_type_str(self) -> str:
        return "composite solid"

    @property
    def is_graph_job_op_node(self) -> bool:
        return False


def _check_io_managers_on_composite_solid(
    name: str,
<<<<<<< HEAD
    input_mappings: Optional[List[InputMapping]],
    output_mappings: Optional[List[OutputMapping]],
):
    # Ban input_manager_key on composite solids
=======
    input_mappings: Optional[Sequence[InputMapping]],
    output_mappings: Optional[Sequence[OutputMapping]],
) -> None:
    # Ban root_manager_key on composite solids
>>>>>>> bc5e5021
    if input_mappings:
        for input_mapping in input_mappings:
            input_def = input_mapping.definition
            if input_def.input_manager_key:
                raise DagsterInvalidDefinitionError(
                    "Input manager cannot be set on a composite solid: "
                    f'input_manager_key "{input_def.input_manager_key}" '
                    f'is set on InputDefinition "{input_def.name}" of composite solid "{name}". '
                )
    # Ban io_manager_key on composite solids
    if output_mappings:
        for output_mapping in output_mappings:
            output_def = output_mapping.definition
            if output_def.io_manager_key != DEFAULT_IO_MANAGER_KEY:
                raise DagsterInvalidDefinitionError(
                    "IO manager cannot be set on a composite solid: "
                    f'io_manager_key "{output_def.io_manager_key}" '
                    f'is set  on OutputtDefinition "{output_def.name}" of composite solid "{name}". '
                )<|MERGE_RESOLUTION|>--- conflicted
+++ resolved
@@ -486,17 +486,10 @@
 
 def _check_io_managers_on_composite_solid(
     name: str,
-<<<<<<< HEAD
-    input_mappings: Optional[List[InputMapping]],
-    output_mappings: Optional[List[OutputMapping]],
-):
-    # Ban input_manager_key on composite solids
-=======
     input_mappings: Optional[Sequence[InputMapping]],
     output_mappings: Optional[Sequence[OutputMapping]],
 ) -> None:
-    # Ban root_manager_key on composite solids
->>>>>>> bc5e5021
+    # Ban input_manager_key on composite solids
     if input_mappings:
         for input_mapping in input_mappings:
             input_def = input_mapping.definition
